{
  "name": "@opentelemetry/instrumentation-mysql",
  "version": "0.36.0",
  "description": "OpenTelemetry mysql automatic instrumentation package.",
  "main": "build/src/index.js",
  "types": "build/src/index.d.ts",
  "repository": "open-telemetry/opentelemetry-js-contrib",
  "scripts": {
    "clean": "rimraf build/*",
    "compile": "tsc -p .",
    "lint:fix": "eslint . --ext .ts --fix",
    "lint": "eslint . --ext .ts",
    "precompile": "tsc --version && lerna run version:update --scope @opentelemetry/instrumentation-mysql --include-dependencies",
    "prewatch": "npm run precompile",
    "prepublishOnly": "npm run compile",
    "tdd": "npm run test -- --watch-extensions ts --watch",
    "test": "nyc ts-mocha -p tsconfig.json 'test/**/*.test.ts'",
    "version:update": "node ../../../scripts/version-update.js"
  },
  "keywords": [
    "instrumentation",
    "mysql",
    "nodejs",
    "opentelemetry",
    "profiling",
    "tracing"
  ],
  "author": "OpenTelemetry Authors",
  "license": "Apache-2.0",
  "engines": {
    "node": ">=14"
  },
  "files": [
    "build/src/**/*.js",
    "build/src/**/*.js.map",
    "build/src/**/*.d.ts"
  ],
  "publishConfig": {
    "access": "public"
  },
  "peerDependencies": {
    "@opentelemetry/api": "^1.3.0"
  },
  "devDependencies": {
    "@opentelemetry/api": "^1.3.0",
    "@opentelemetry/context-async-hooks": "^1.8.0",
<<<<<<< HEAD
    "@opentelemetry/contrib-test-utils": "^0.36.0",
=======
    "@opentelemetry/contrib-test-utils": "^0.37.0",
>>>>>>> ff40cc83
    "@opentelemetry/sdk-metrics": "^1.8.0",
    "@opentelemetry/sdk-trace-base": "^1.8.0",
    "@types/mocha": "7.0.2",
    "@types/node": "18.6.5",
    "@types/sinon": "10.0.18",
    "mocha": "7.2.0",
    "mysql": "2.18.1",
    "nyc": "15.1.0",
    "rimraf": "5.0.5",
    "sinon": "15.2.0",
    "ts-mocha": "10.0.0",
    "typescript": "4.4.4"
  },
  "dependencies": {
    "@opentelemetry/instrumentation": "^0.49.1",
    "@opentelemetry/semantic-conventions": "^1.0.0",
    "@types/mysql": "2.15.22"
  },
  "homepage": "https://github.com/open-telemetry/opentelemetry-js-contrib/tree/main/plugins/node/opentelemetry-instrumentation-mysql#readme"
}<|MERGE_RESOLUTION|>--- conflicted
+++ resolved
@@ -44,11 +44,7 @@
   "devDependencies": {
     "@opentelemetry/api": "^1.3.0",
     "@opentelemetry/context-async-hooks": "^1.8.0",
-<<<<<<< HEAD
-    "@opentelemetry/contrib-test-utils": "^0.36.0",
-=======
     "@opentelemetry/contrib-test-utils": "^0.37.0",
->>>>>>> ff40cc83
     "@opentelemetry/sdk-metrics": "^1.8.0",
     "@opentelemetry/sdk-trace-base": "^1.8.0",
     "@types/mocha": "7.0.2",
