--- conflicted
+++ resolved
@@ -1,11 +1,6 @@
 {
-<<<<<<< HEAD
   "name": "@coralogix/instrumentation-aws-lambda",
-  "version": "0.34.9-SNAPSHOT",
-=======
-  "name": "@opentelemetry/instrumentation-aws-lambda",
   "version": "0.35.2",
->>>>>>> 418b6f6d
   "description": "OpenTelemetry AWS Lambda automatic instrumentation package.",
   "main": "build/src/index.js",
   "types": "build/src/index.d.ts",
