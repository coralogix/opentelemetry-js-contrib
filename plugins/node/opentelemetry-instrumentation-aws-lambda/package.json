--- conflicted
+++ resolved
@@ -1,11 +1,6 @@
 {
-<<<<<<< HEAD
-  "name": "@opentelemetry/instrumentation-aws-lambda",
+  "name": "@coralogix/instrumentation-aws-lambda",
   "version": "0.39.0",
-=======
-  "name": "@coralogix/instrumentation-aws-lambda",
-  "version": "0.36.0",
->>>>>>> 3a84a4bb
   "description": "OpenTelemetry AWS Lambda automatic instrumentation package.",
   "main": "build/src/index.js",
   "types": "build/src/index.d.ts",
