/*
 * Copyright The OpenTelemetry Authors
 *
 * Licensed under the Apache License, Version 2.0 (the "License");
 * you may not use this file except in compliance with the License.
 * You may obtain a copy of the License at
 *
 *      https://www.apache.org/licenses/LICENSE-2.0
 *
 * Unless required by applicable law or agreed to in writing, software
 * distributed under the License is distributed on an "AS IS" BASIS,
 * WITHOUT WARRANTIES OR CONDITIONS OF ANY KIND, either express or implied.
 * See the License for the specific language governing permissions and
 * limitations under the License.
 */

import * as path from 'path';
import * as fs from 'fs';

import {
  InstrumentationBase,
  InstrumentationNodeModuleDefinition,
  InstrumentationNodeModuleFile,
  isWrapped,
  safeExecuteInTheMiddle,
} from '@opentelemetry/instrumentation';
import {
  Context as OtelContext,
  context as otelContext,
  diag,
  propagation,
<<<<<<< HEAD
  ROOT_CONTEXT,
=======
  MeterProvider,
>>>>>>> 418b6f6d
  Span,
  SpanKind,
  SpanStatusCode,
  TextMapGetter,
  trace,
  TraceFlags,
  TracerProvider,
} from '@opentelemetry/api';
import {
  AWSXRAY_TRACE_ID_HEADER,
  AWSXRayPropagator,
} from '@opentelemetry/propagator-aws-xray';
import {
  SemanticAttributes,
  SemanticResourceAttributes,
} from '@opentelemetry/semantic-conventions';

import {
  APIGatewayProxyEventHeaders,
  Callback,
  Context,
  Handler,
} from 'aws-lambda';

import { AwsLambdaInstrumentationConfig, EventContextExtractor } from './types';
import { VERSION } from './version';
import { LambdaModule } from './internal-types';
import { strict } from 'assert';
import {
  finalizeSpan,
  getEventTrigger,
  LambdaAttributes,
  TriggerOrigin,
} from './triggers';
const awsPropagator = new AWSXRayPropagator();
const headerGetter: TextMapGetter<APIGatewayProxyEventHeaders> = {
  keys(carrier): string[] {
    return Object.keys(carrier);
  },
  get(carrier, key: string) {
    return carrier[key];
  },
};

export const traceContextEnvironmentKey = '_X_AMZN_TRACE_ID';
export const xForwardProto = 'X-Forwarded-Proto';

export class AwsLambdaInstrumentation extends InstrumentationBase {
<<<<<<< HEAD
  private _forceFlush?: () => Promise<void>;
  private triggerOrigin: TriggerOrigin | undefined;
=======
  private _traceForceFlusher?: () => Promise<void>;
  private _metricForceFlusher?: () => Promise<void>;
>>>>>>> 418b6f6d

  constructor(protected override _config: AwsLambdaInstrumentationConfig = {}) {
    super('@opentelemetry/instrumentation-aws-lambda', VERSION, _config);
  }

  override setConfig(config: AwsLambdaInstrumentationConfig = {}) {
    this._config = config;
  }

  init() {
    const taskRoot = process.env.LAMBDA_TASK_ROOT;
    const handlerDef = process.env._HANDLER;

    // _HANDLER and LAMBDA_TASK_ROOT are always defined in Lambda but guard bail out if in the future this changes.
    if (!taskRoot || !handlerDef) {
      return [];
    }

    const handler = path.basename(handlerDef);
    const moduleRoot = handlerDef.substr(0, handlerDef.length - handler.length);

    const [module, functionName] = handler.split('.', 2);

    // Lambda loads user function using an absolute path.
    let filename = path.resolve(taskRoot, moduleRoot, module);
    if (!filename.endsWith('.js')) {
      // its impossible to know in advance if the user has a cjs or js file.
      // check that the .js file exists otherwise fallback to next known possibility
      try {
        fs.statSync(`${filename}.js`);
        filename += '.js';
      } catch (e) {
        // fallback to .cjs
        filename += '.cjs';
      }
    }

    return [
      // This approach works when the handler is part of the function source code
      new InstrumentationNodeModuleDefinition(
        // NB: The patching infrastructure seems to match names backwards, this must be the filename, while
        // InstrumentationNodeModuleFile must be the module name.
        filename,
        ['*'],
        undefined,
        undefined,
        [
          new InstrumentationNodeModuleFile(
            module,
            ['*'],
            (moduleExports: LambdaModule) => {
              diag.debug('Applying patch for lambda handler');
              if (isWrapped(moduleExports[functionName])) {
                this._unwrap(moduleExports, functionName);
              }
              this._wrap(moduleExports, functionName, this._getHandler());
              return moduleExports;
            },
            (moduleExports?: LambdaModule) => {
              if (moduleExports == null) return;
              diag.debug('Removing patch for lambda handler');
              this._unwrap(moduleExports, functionName);
            }
          ),
        ]
      ),
      // This approach works when the handler is part of lambda layer
      new InstrumentationNodeModuleDefinition(
        module,
        ['*'],
        (moduleExports: LambdaModule) => {
          diag.debug('Applying patch for lambda handler');
          if (isWrapped(moduleExports[functionName])) {
            this._unwrap(moduleExports, functionName);
          }
          this._wrap(moduleExports, functionName, this._getHandler());
          return moduleExports;
        },
        (moduleExports?: LambdaModule) => {
          if (moduleExports == undefined) return;
          diag.debug('Removing patch for lambda handler');
          this._unwrap(moduleExports, functionName);
        }
      ),
    ]
  }

  private _getHandler() {
    return (original: Handler) => {
      return this._getPatchHandler(original);
    };
  }

  private _getPatchHandler(original: Handler) {
    diag.debug('patch handler function');
    const plugin = this;

    return function patchedHandler(
      this: never,
      // The event can be a user type, it truly is any.
      // eslint-disable-next-line @typescript-eslint/no-explicit-any
      event: any,
      context: Context,
      callback: Callback
    ) {
      const config = plugin._config;
      const parent = AwsLambdaInstrumentation._determineParent(
        event,
        context,
        config.disableAwsContextPropagation === true,
        config.eventContextExtractor ||
          AwsLambdaInstrumentation._defaultEventContextExtractor
      );

      const name = context.functionName;

      const { triggerSpan, triggerOrigin } =
        AwsLambdaInstrumentation._getTriggerSpan(plugin, event, parent) ?? {};
      plugin.triggerOrigin = triggerOrigin;

      const inner = (otelContextInstance: OtelContext) => {
        const lambdaSpan = plugin.tracer.startSpan(
          name,
          {
            kind: SpanKind.SERVER,
            attributes: {
              [SemanticAttributes.FAAS_EXECUTION]: context.awsRequestId,
              [SemanticResourceAttributes.FAAS_ID]: context.invokedFunctionArn,
              [SemanticResourceAttributes.CLOUD_ACCOUNT_ID]:
                AwsLambdaInstrumentation._extractAccountId(
                  context.invokedFunctionArn
                ),
            },
          },
          otelContextInstance
        );

        if (config.requestHook) {
          safeExecuteInTheMiddle(
            () => config.requestHook!(lambdaSpan, { event, context }),
            e => {
              if (e)
                diag.error('aws-lambda instrumentation: requestHook error', e);
            },
            true
          );
        }

        return otelContext.with(
          trace.setSpan(otelContextInstance, lambdaSpan),
          () => {
            // Lambda seems to pass a callback even if handler is of Promise form, so we wrap all the time before calling
            // the handler and see if the result is a Promise or not. In such a case, the callback is usually ignored. If
            // the handler happened to both call the callback and complete a returned Promise, whichever happens first will
            // win and the latter will be ignored.
            const wrappedCallback = plugin._wrapCallback(
              callback,
              lambdaSpan,
              triggerSpan
            );

            const maybePromise = safeExecuteInTheMiddle(
              () => original.apply(this, [event, context, wrappedCallback]),
              error => {
                if (error != null) {
                  // Exception thrown synchronously before resolving callback / promise.
                  // Callback may or may not have been called, we can't know for sure, but it doesn't matter, both will end the current span
                  plugin._applyResponseHook(lambdaSpan, error);
                  plugin._endSpan(lambdaSpan, error);
                }
              }
            ) as Promise<{}> | undefined;
            if (typeof maybePromise?.then === 'function') {
              return maybePromise.then(
                value => {
                  plugin._applyResponseHook(lambdaSpan, null, value);
                  plugin._endSpan(lambdaSpan, undefined);
                  return value;
                },
                (err: Error | string) => {
                  plugin._applyResponseHook(lambdaSpan, err);

                  plugin._endSpan(lambdaSpan, err);
                  throw err;
                }
              );
            }
            return maybePromise;
          }
        );
      };

      let handlerReturn: Promise<any> | undefined;
      if (!triggerSpan) {
        // No wrapper span
        try {
          handlerReturn = inner(parent);
        } catch (e) {
          // Catching a lambda that synchronously failed

          plugin._flush();
          throw e;
        }
      } else {
        const subCtx = trace.setSpan(parent, triggerSpan);
        handlerReturn = otelContext.with(subCtx, () => {
          return safeExecuteInTheMiddle(
            () => {
              const innerResult = inner(subCtx); // This call never fails, because it either returns a promise, or was called with safeExecuteInTheMiddle
              // The handler was an async, it returned a promise.
              if (typeof innerResult?.then === 'function') {
                return innerResult.then(
                  value => {
                    strict(triggerSpan);

                    plugin._endWrapperSpan(triggerSpan, value, undefined);

                    return value;
                  },
                  async error => {
                    strict(triggerSpan);
                    await plugin._endWrapperSpan(triggerSpan, undefined, error);
                    throw error; // We don't want the instrumentation to hide the error from AWS
                  }
                );
              } else {
                // The lambda was synchronous, or it as synchronously thrown an error
                strict(triggerSpan);

                //if (hasLambdaSynchronouslyThrown) {
                plugin._endWrapperSpan(triggerSpan, innerResult, undefined);
                // }
                // Fallthrough: sync reply, but callback may be in use. No way to query the event loop !
              }

              return innerResult;
            },
            error => {
              if (error) {
                strict(triggerSpan);
                plugin._endWrapperSpan(triggerSpan, undefined, error);
                plugin._flush();
              }
            }
          );
        });
      }

      // Second case, lambda was asynchronous, in which case
      if (typeof handlerReturn?.then === 'function') {
        return handlerReturn.then(
          async success => {
            await plugin._flush();
            return success;
          },
          async error => {
            await plugin._flush();
            throw error;
          }
        );
      }

      // Third case, the lambda is purely synchronous, without event loop, nor callback() being called
      // Pitfall, no flushing !
      // We can't know for sure if the event loop is empty or not, so we can't know if we should flush or not.
      return handlerReturn;
    };
  }

  private static _getTriggerSpan(
    plugin: AwsLambdaInstrumentation,
    event: unknown,
    parentContext: OtelContext
  ): { triggerOrigin: TriggerOrigin; triggerSpan: Span } | undefined {
    if (plugin._config.detectTrigger === false) {
      return undefined;
    }
    const trigger = getEventTrigger(event);
    if (!trigger) {
      return undefined;
    }
    const { name, options, origin } = trigger;
    if (!options.attributes) {
      options.attributes = {};
    }
    options.attributes[LambdaAttributes.TRIGGER_SERVICE] = origin;
    const triggerSpan = plugin.tracer.startSpan(name, options, parentContext);
    return { triggerOrigin: origin, triggerSpan };
  }

  override setTracerProvider(tracerProvider: TracerProvider) {
    super.setTracerProvider(tracerProvider);
    this._traceForceFlusher = this._traceForceFlush(tracerProvider);
  }

<<<<<<< HEAD
  private async _endWrapperSpan(
    span: Span,
    lambdaResponse: any,
    errorFromLambda: string | Error | null | undefined
  ) {
    if (errorFromLambda) {
      span.recordException(errorFromLambda);

      span.setStatus({
        code: SpanStatusCode.ERROR,
        message: this._errorToString(errorFromLambda),
      });

      span.end();
      return;
    }

    if (
      this.triggerOrigin !== undefined &&
      [TriggerOrigin.API_GATEWAY_REST, TriggerOrigin.API_GATEWAY_HTTP].includes(
        this.triggerOrigin
      )
    ) {
      finalizeSpan(this.triggerOrigin, span, lambdaResponse);
    }
    span.end();
  }

  private _getForceFlush(tracerProvider: TracerProvider) {
=======
  private _traceForceFlush(tracerProvider: TracerProvider) {
>>>>>>> 418b6f6d
    if (!tracerProvider) return undefined;

    // eslint-disable-next-line @typescript-eslint/no-explicit-any
    let currentProvider: any = tracerProvider;

    if (typeof currentProvider.getDelegate === 'function') {
      currentProvider = currentProvider.getDelegate();
    }

    if (typeof currentProvider.forceFlush === 'function') {
      return currentProvider.forceFlush.bind(currentProvider);
    }

    return undefined;
  }

<<<<<<< HEAD
  private _wrapCallback(
    originalAWSLambdaCallback: Callback,
    span: Span,
    wrapperSpan?: Span
  ): Callback {
=======
  override setMeterProvider(meterProvider: MeterProvider) {
    super.setMeterProvider(meterProvider);
    this._metricForceFlusher = this._metricForceFlush(meterProvider);
  }

  private _metricForceFlush(meterProvider: MeterProvider) {
    if (!meterProvider) return undefined;

    // eslint-disable-next-line @typescript-eslint/no-explicit-any
    const currentProvider: any = meterProvider;

    if (typeof currentProvider.forceFlush === 'function') {
      return currentProvider.forceFlush.bind(currentProvider);
    }

    return undefined;
  }

  private _wrapCallback(original: Callback, span: Span): Callback {
>>>>>>> 418b6f6d
    const plugin = this;
    return (err, res) => {
      diag.debug('executing wrapped lookup callback function');
      plugin._applyResponseHook(span, err, res);

      plugin._endSpan(span, err);
      if (wrapperSpan) {
        plugin._endWrapperSpan(wrapperSpan, res, err);
      }

      this._flush().then(() => {
        diag.debug('executing original lookup callback function');
        originalAWSLambdaCallback.apply(this, [err, res]); // End of the function
      });
    };
  }

  private async _flush() {
    if (this._forceFlush) {
      try {
        await this._forceFlush();
      } catch (e) {
        // We must not fail this call, but we may log it
        diag.error('Error while flushing the lambda', e);
      }
    } else {
      diag.error(
        'Spans may not be exported for the lambda function because we are not force flushing before callback.'
      );
    }
  }

  private _endSpan(span: Span, err: string | Error | null | undefined) {
    if (err) {
      span.recordException(err);
    }

    const errMessage = this._errorToString(err);
    if (errMessage) {
      span.setStatus({
        code: SpanStatusCode.ERROR,
        message: errMessage,
      });
    }
    span.end();
  }

<<<<<<< HEAD
  private _errorToString(err: string | Error | null | undefined) {
    let errMessage;
    if (typeof err === 'string') {
      errMessage = err;
    } else if (err) {
      errMessage = err.message;
    }
    return errMessage;
=======
    const flushers = [];
    if (this._traceForceFlusher) {
      flushers.push(this._traceForceFlusher());
    } else {
      diag.error(
        'Spans may not be exported for the lambda function because we are not force flushing before callback.'
      );
    }
    if (this._metricForceFlusher) {
      flushers.push(this._metricForceFlusher());
    } else {
      diag.error(
        'Metrics may not be exported for the lambda function because we are not force flushing before callback.'
      );
    }

    Promise.all(flushers).then(callback, callback);
>>>>>>> 418b6f6d
  }

  private _applyResponseHook(
    span: Span,
    err?: Error | string | null,
    res?: any
  ) {
    if (this._config?.responseHook) {
      safeExecuteInTheMiddle(
        () => this._config.responseHook!(span, { err, res }),
        e => {
          if (e)
            diag.error('aws-lambda instrumentation: responseHook error', e);
        },
        true
      );
    }
  }

  private static _extractAccountId(arn: string): string | undefined {
    const parts = arn.split(':');
    if (parts.length >= 5) {
      return parts[4];
    }
    return undefined;
  }

  private static _defaultEventContextExtractor(event: any): OtelContext {
    // The default extractor tries to get sampled trace header from HTTP headers.
    const httpHeaders = event.headers || {};
    return propagation.extract(otelContext.active(), httpHeaders, headerGetter);
  }

  private static _determineParent(
    event: any,
    context: Context,
    disableAwsContextPropagation: boolean,
    eventContextExtractor: EventContextExtractor
  ): OtelContext {
    let parent: OtelContext | undefined = undefined;
    if (!disableAwsContextPropagation) {
      const lambdaTraceHeader = process.env[traceContextEnvironmentKey];
      if (lambdaTraceHeader) {
        parent = awsPropagator.extract(
          otelContext.active(),
          { [AWSXRAY_TRACE_ID_HEADER]: lambdaTraceHeader },
          headerGetter
        );
      }
      if (parent) {
        const spanContext = trace.getSpan(parent)?.spanContext();
        if (
          spanContext &&
          (spanContext.traceFlags & TraceFlags.SAMPLED) === TraceFlags.SAMPLED
        ) {
          // Trace header provided by Lambda only sampled if a sampled context was propagated from
          // an upstream cloud service such as S3, or the user is using X-Ray. In these cases, we
          // need to use it as the parent.
          return parent;
        }
      }
    }
    const extractedContext = safeExecuteInTheMiddle(
      () => eventContextExtractor(event, context),
      e => {
        if (e)
          diag.error(
            'aws-lambda instrumentation: eventContextExtractor error',
            e
          );
      },
      true
    );
    if (trace.getSpan(extractedContext)?.spanContext()) {
      return extractedContext;
    }
    if (!parent) {
      // No context in Lambda environment or HTTP headers.
      return ROOT_CONTEXT;
    }
    return parent;
  }
}<|MERGE_RESOLUTION|>--- conflicted
+++ resolved
@@ -29,11 +29,8 @@
   context as otelContext,
   diag,
   propagation,
-<<<<<<< HEAD
   ROOT_CONTEXT,
-=======
   MeterProvider,
->>>>>>> 418b6f6d
   Span,
   SpanKind,
   SpanStatusCode,
@@ -82,13 +79,9 @@
 export const xForwardProto = 'X-Forwarded-Proto';
 
 export class AwsLambdaInstrumentation extends InstrumentationBase {
-<<<<<<< HEAD
-  private _forceFlush?: () => Promise<void>;
   private triggerOrigin: TriggerOrigin | undefined;
-=======
   private _traceForceFlusher?: () => Promise<void>;
   private _metricForceFlusher?: () => Promise<void>;
->>>>>>> 418b6f6d
 
   constructor(protected override _config: AwsLambdaInstrumentationConfig = {}) {
     super('@opentelemetry/instrumentation-aws-lambda', VERSION, _config);
@@ -379,12 +372,6 @@
     return { triggerOrigin: origin, triggerSpan };
   }
 
-  override setTracerProvider(tracerProvider: TracerProvider) {
-    super.setTracerProvider(tracerProvider);
-    this._traceForceFlusher = this._traceForceFlush(tracerProvider);
-  }
-
-<<<<<<< HEAD
   private async _endWrapperSpan(
     span: Span,
     lambdaResponse: any,
@@ -413,53 +400,11 @@
     span.end();
   }
 
-  private _getForceFlush(tracerProvider: TracerProvider) {
-=======
-  private _traceForceFlush(tracerProvider: TracerProvider) {
->>>>>>> 418b6f6d
-    if (!tracerProvider) return undefined;
-
-    // eslint-disable-next-line @typescript-eslint/no-explicit-any
-    let currentProvider: any = tracerProvider;
-
-    if (typeof currentProvider.getDelegate === 'function') {
-      currentProvider = currentProvider.getDelegate();
-    }
-
-    if (typeof currentProvider.forceFlush === 'function') {
-      return currentProvider.forceFlush.bind(currentProvider);
-    }
-
-    return undefined;
-  }
-
-<<<<<<< HEAD
   private _wrapCallback(
     originalAWSLambdaCallback: Callback,
     span: Span,
     wrapperSpan?: Span
   ): Callback {
-=======
-  override setMeterProvider(meterProvider: MeterProvider) {
-    super.setMeterProvider(meterProvider);
-    this._metricForceFlusher = this._metricForceFlush(meterProvider);
-  }
-
-  private _metricForceFlush(meterProvider: MeterProvider) {
-    if (!meterProvider) return undefined;
-
-    // eslint-disable-next-line @typescript-eslint/no-explicit-any
-    const currentProvider: any = meterProvider;
-
-    if (typeof currentProvider.forceFlush === 'function') {
-      return currentProvider.forceFlush.bind(currentProvider);
-    }
-
-    return undefined;
-  }
-
-  private _wrapCallback(original: Callback, span: Span): Callback {
->>>>>>> 418b6f6d
     const plugin = this;
     return (err, res) => {
       diag.debug('executing wrapped lookup callback function');
@@ -478,45 +423,6 @@
   }
 
   private async _flush() {
-    if (this._forceFlush) {
-      try {
-        await this._forceFlush();
-      } catch (e) {
-        // We must not fail this call, but we may log it
-        diag.error('Error while flushing the lambda', e);
-      }
-    } else {
-      diag.error(
-        'Spans may not be exported for the lambda function because we are not force flushing before callback.'
-      );
-    }
-  }
-
-  private _endSpan(span: Span, err: string | Error | null | undefined) {
-    if (err) {
-      span.recordException(err);
-    }
-
-    const errMessage = this._errorToString(err);
-    if (errMessage) {
-      span.setStatus({
-        code: SpanStatusCode.ERROR,
-        message: errMessage,
-      });
-    }
-    span.end();
-  }
-
-<<<<<<< HEAD
-  private _errorToString(err: string | Error | null | undefined) {
-    let errMessage;
-    if (typeof err === 'string') {
-      errMessage = err;
-    } else if (err) {
-      errMessage = err.message;
-    }
-    return errMessage;
-=======
     const flushers = [];
     if (this._traceForceFlusher) {
       flushers.push(this._traceForceFlusher());
@@ -533,8 +439,77 @@
       );
     }
 
-    Promise.all(flushers).then(callback, callback);
->>>>>>> 418b6f6d
+    try {
+      await Promise.all(flushers);
+    } catch (e) {
+      // We must not fail this call, but we may log it
+      diag.error('Error while flushing the lambda', e);
+    }
+  }
+
+  private _endSpan(span: Span, err: string | Error | null | undefined) {
+    if (err) {
+      span.recordException(err);
+    }
+
+    const errMessage = this._errorToString(err);
+    if (errMessage) {
+      span.setStatus({
+        code: SpanStatusCode.ERROR,
+        message: errMessage,
+      });
+    }
+    span.end();
+  }
+
+  private _errorToString(err: string | Error | null | undefined) {
+    let errMessage;
+    if (typeof err === 'string') {
+      errMessage = err;
+    } else if (err) {
+      errMessage = err.message;
+    }
+    return errMessage;
+  }
+
+  override setTracerProvider(tracerProvider: TracerProvider) {
+    super.setTracerProvider(tracerProvider);
+    this._traceForceFlusher = this._traceForceFlush(tracerProvider);
+  }
+
+  private _traceForceFlush(tracerProvider: TracerProvider) {
+    if (!tracerProvider) return undefined;
+
+    // eslint-disable-next-line @typescript-eslint/no-explicit-any
+    let currentProvider: any = tracerProvider;
+
+    if (typeof currentProvider.getDelegate === 'function') {
+      currentProvider = currentProvider.getDelegate();
+    }
+
+    if (typeof currentProvider.forceFlush === 'function') {
+      return currentProvider.forceFlush.bind(currentProvider);
+    }
+
+    return undefined;
+  }
+
+  override setMeterProvider(meterProvider: MeterProvider) {
+    super.setMeterProvider(meterProvider);
+    this._metricForceFlusher = this._metricForceFlush(meterProvider);
+  }
+
+  private _metricForceFlush(meterProvider: MeterProvider) {
+    if (!meterProvider) return undefined;
+
+    // eslint-disable-next-line @typescript-eslint/no-explicit-any
+    const currentProvider: any = meterProvider;
+
+    if (typeof currentProvider.forceFlush === 'function') {
+      return currentProvider.forceFlush.bind(currentProvider);
+    }
+
+    return undefined;
   }
 
   private _applyResponseHook(
