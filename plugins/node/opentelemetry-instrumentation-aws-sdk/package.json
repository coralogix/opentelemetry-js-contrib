--- conflicted
+++ resolved
@@ -1,11 +1,6 @@
 {
-<<<<<<< HEAD
   "name": "@coralogix/instrumentation-aws-sdk",
-  "version": "0.33.1",
-=======
-  "name": "@opentelemetry/instrumentation-aws-sdk",
   "version": "0.34.2",
->>>>>>> 418b6f6d
   "description": "OpenTelemetry automatic instrumentation for the `aws-sdk` package",
   "keywords": [
     "aws",
@@ -52,11 +47,7 @@
   },
   "dependencies": {
     "@opentelemetry/core": "^1.8.0",
-<<<<<<< HEAD
-    "@opentelemetry/instrumentation": "^0.39.0",
-=======
     "@opentelemetry/instrumentation": "^0.39.1",
->>>>>>> 418b6f6d
     "@opentelemetry/semantic-conventions": "^1.0.0",
     "@opentelemetry/propagation-utils": "^0.29.4"
   },
