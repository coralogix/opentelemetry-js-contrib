--- conflicted
+++ resolved
@@ -16,12 +16,8 @@
 
 import { kLayerPatched } from './express';
 import { Request } from 'express';
-<<<<<<< HEAD
-import { PluginConfig, Attributes, Span } from '@opentelemetry/api';
-=======
-import { Attributes } from '@opentelemetry/api';
+import { Attributes, Span } from '@opentelemetry/api';
 import { PluginConfig } from '@opentelemetry/core';
->>>>>>> 666fbf60
 
 /**
  * This const define where on the `request` object the plugin will mount the
