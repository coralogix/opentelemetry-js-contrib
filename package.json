{
  "name": "opentelemetry-contrib",
  "version": "0.8.0",
  "description": "This is a repository for OpenTelemetry JavaScript contributions.",
  "repository": {
    "type": "git",
    "url": "git+ssh://git@github.com/open-telemetry/opentelemetry-js-contrib.git"
  },
  "publishConfig": {
    "access": "public"
  },
  "main": "build/src/index.js",
  "types": "build/src/index.d.ts",
  "scripts": {
    "clean": "lerna run clean",
    "postinstall": "npm run bootstrap",
    "precompile": "tsc --version",
    "version:update": "lerna run version:update",
    "compile": "lerna run compile",
    "test": "lerna run test",
    "test:browser": "lerna run test:browser",
    "bootstrap": "lerna bootstrap",
    "bump": "lerna publish",
    "codecov": "lerna run codecov",
    "codecov:browser": "lerna run codecov:browser",
    "changelog": "lerna-changelog",
    "lint": "lerna run lint",
    "lint:fix": "lerna run lint:fix",
    "lint:examples": "eslint ./examples/**/*.js",
    "lint:examples:fix": "eslint ./examples/**/*.js --fix"
  },
  "keywords": [
    "opentelemetry",
    "nodejs",
    "profiling",
    "metrics",
    "stats",
    "plugins"
  ],
  "author": "OpenTelemetry Authors",
  "license": "Apache-2.0",
  "devDependencies": {
    "@commitlint/cli": "8.3.5",
    "@commitlint/config-conventional": "8.3.4",
    "eslint": "6.8.0",
<<<<<<< HEAD
    "eslint-config-airbnb-base": "14.2.0",
    "eslint-plugin-import": "2.21.2",
    "gts": "1.1.2",
=======
    "eslint-config-airbnb-base": "14.1.0",
    "eslint-plugin-import": "2.21.1",
    "gts": "2.0.2",
>>>>>>> 21056ae0
    "husky": "3.1.0",
    "lerna": "3.22.1",
    "lerna-changelog": "1.0.1",
    "tslint": "5.20.1",
    "typescript": "3.9.5"
  },
  "husky": {
    "hooks": {
      "commit-msg": "commitlint -E HUSKY_GIT_PARAMS"
    }
  }
}<|MERGE_RESOLUTION|>--- conflicted
+++ resolved
@@ -43,15 +43,9 @@
     "@commitlint/cli": "8.3.5",
     "@commitlint/config-conventional": "8.3.4",
     "eslint": "6.8.0",
-<<<<<<< HEAD
     "eslint-config-airbnb-base": "14.2.0",
     "eslint-plugin-import": "2.21.2",
-    "gts": "1.1.2",
-=======
-    "eslint-config-airbnb-base": "14.1.0",
-    "eslint-plugin-import": "2.21.1",
     "gts": "2.0.2",
->>>>>>> 21056ae0
     "husky": "3.1.0",
     "lerna": "3.22.1",
     "lerna-changelog": "1.0.1",
