# Keep all in alphabetical order
components:
  detectors/node/opentelemetry-resource-detector-alibaba-cloud:
    - legendecas
  detectors/node/opentelemetry-resource-detector-aws:
    - carolabadeer
  detectors/node/opentelemetry-resource-detector-azure:
    - jacksonweber
    - hectorhdzg
  detectors/node/opentelemetry-resource-detector-container:
    - abhee11
  detectors/node/opentelemetry-resource-detector-gcp:
    - aabmass
    - punya
  detectors/node/opentelemetry-resource-detector-github: []
    # Unmaintained?
  detectors/node/opentelemetry-resource-detector-instana:
    - basti1302
    - kirrg001
  metapackages/auto-instrumentations-node:
    - dyladan
    - pichlermarc
    - legendecas
    - blumamir
  metapackages/auto-instrumentations-web:
    - blumamir
    - dyladan
    - legendecas
<<<<<<< HEAD
    - obecny
    - pichlermarc
  packages/esbuild-plugin-node:
    - drewcorlin1
=======
    - blumamir
  packages/baggage-span-processor:
    - mikegoldsmith
    - jamiedanielson
>>>>>>> 66e6ce41
  packages/opentelemetry-host-metrics:
    - legendecas
  packages/opentelemetry-id-generator-aws-xray:
    - carolabadeer
  packages/opentelemetry-sampler-aws-xray:
    - carolabadeer
  packages/opentelemetry-propagation-utils:
    - dyladan
    - pichlermarc
    - legendecas
    - blumamir
  packages/opentelemetry-redis-common:
    - haddasbronfman
  packages/opentelemetry-test-utils:
    - dyladan
    - pichlermarc
    - legendecas
    - blumamir
  packages/winston-transport:
    - hectorhdzg
  plugins/node/instrumentation-amqplib:
    - blumamir
  plugins/node/instrumentation-cucumber:
    - Ugzuzg
  plugins/node/instrumentation-dataloader:
    - henrinormak
  plugins/node/instrumentation-fs:
    - rauno56
  plugins/node/instrumentation-lru-memoizer:
    - blumamir
  plugins/node/instrumentation-mongoose:
    - blumamir
  plugins/node/instrumentation-socket.io:
    - mottibec
    - rauno56
  plugins/node/instrumentation-tedious:
    - rauno56
  plugins/node/opentelemetry-instrumentation-aws-lambda:
    - carolabadeer
  plugins/node/opentelemetry-instrumentation-aws-sdk:
    - carolabadeer
    - blumamir
  plugins/node/opentelemetry-instrumentation-bunyan:
    - seemk
    - trentm
  plugins/node/opentelemetry-instrumentation-cassandra:
    - seemk
  plugins/node/opentelemetry-instrumentation-connect: []
    # Unmaintained?
  plugins/node/opentelemetry-instrumentation-dns: []
    # Unmaintained?
  plugins/node/opentelemetry-instrumentation-express:
    - JamieDanielson
    - pkanal
  plugins/node/opentelemetry-instrumentation-fastify:
    - pichlermarc
  plugins/node/opentelemetry-instrumentation-generic-pool:
    - rauno56
  plugins/node/opentelemetry-instrumentation-graphql:
    - obecny
  plugins/node/opentelemetry-instrumentation-hapi: []
    # Unmaintained?
  plugins/node/opentelemetry-instrumentation-ioredis:
    - blumamir
    - naseemkullah
  plugins/node/opentelemetry-instrumentation-knex:
    - rauno56
  plugins/node/opentelemetry-instrumentation-koa: []
    # Unmaintained?
  plugins/node/opentelemetry-instrumentation-memcached:
    - rauno56
  plugins/node/opentelemetry-instrumentation-mongodb:
    - osherv
  plugins/node/opentelemetry-instrumentation-mysql:
    - haddasbronfman
  plugins/node/opentelemetry-instrumentation-mysql2:
    - haddasbronfman
  plugins/node/opentelemetry-instrumentation-nestjs-core:
    - rauno56
  plugins/node/opentelemetry-instrumentation-net:
    - seemk
  plugins/node/opentelemetry-instrumentation-runtime-node:
    - d4nyll
  plugins/node/opentelemetry-instrumentation-pg:
    - maryliag
    - rauno56
  plugins/node/opentelemetry-instrumentation-pino:
    - seemk
  plugins/node/opentelemetry-instrumentation-redis-4:
    - blumamir
  plugins/node/opentelemetry-instrumentation-redis:
    - blumamir
  plugins/node/opentelemetry-instrumentation-restify:
    - rauno56
  plugins/node/opentelemetry-instrumentation-router:
    - rauno56
  plugins/node/opentelemetry-instrumentation-undici:
    - david-luna
    - trentm
  plugins/node/opentelemetry-instrumentation-winston:
    - seemk
  plugins/web/opentelemetry-instrumentation-document-load:
    - pkanal
    - martinkuba
  plugins/web/opentelemetry-instrumentation-long-task:
    - mhennoch
    - t2t2
  plugins/web/opentelemetry-instrumentation-user-interaction:
    - obecny
  plugins/web/opentelemetry-plugin-react-load:
    - martinkuba
  propagators/opentelemetry-propagator-grpc-census-binary: []
    # Unmaintained?
  propagators/opentelemetry-propagator-instana:
    - basti1302
    - kirrg001
  propagators/opentelemetry-propagator-ot-trace: []
    # Unmaintained?

ignored-authors:
  - renovate-bot<|MERGE_RESOLUTION|>--- conflicted
+++ resolved
@@ -26,17 +26,13 @@
     - blumamir
     - dyladan
     - legendecas
-<<<<<<< HEAD
     - obecny
     - pichlermarc
   packages/esbuild-plugin-node:
     - drewcorlin1
-=======
-    - blumamir
   packages/baggage-span-processor:
     - mikegoldsmith
     - jamiedanielson
->>>>>>> 66e6ce41
   packages/opentelemetry-host-metrics:
     - legendecas
   packages/opentelemetry-id-generator-aws-xray:
